--- conflicted
+++ resolved
@@ -29,8 +29,6 @@
     width: 200px !important;
     height: 200px !important;
     object-fit: contain;
-<<<<<<< HEAD
-=======
 }
 :global(.awsui-top-navigation-header) {
     height: auto !important;
@@ -42,5 +40,4 @@
 .topNavWrapper :global(.awsui-top-navigation-header) {
     display: flex;
     align-items: center;
->>>>>>> 9798fe02
 }