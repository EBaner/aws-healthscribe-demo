{
    "compilerOptions": {
        "composite": true,
        "module": "ESNext",
<<<<<<< HEAD
        "moduleResolution": "Node"
=======
        "moduleResolution": "Node",
>>>>>>> aead6eee
    },
    "include": ["vite.config.mts"]
}<|MERGE_RESOLUTION|>--- conflicted
+++ resolved
@@ -2,11 +2,8 @@
     "compilerOptions": {
         "composite": true,
         "module": "ESNext",
-<<<<<<< HEAD
-        "moduleResolution": "Node"
-=======
         "moduleResolution": "Node",
->>>>>>> aead6eee
+        "esModuleInterop": true
     },
     "include": ["vite.config.mts"]
 }